.. note::
    All examples in this document are using ``Server`` in ``debug`` mode.
    This mode is useful for development, but it is not recommended to use it in production.
    More about Debug mode at the end of Examples section.

Different ways of starting the server
-------------------------------------

There are several ways to start the server on CircuitPython, mostly depending on the device you are using and
whether you have access to external network.

Functionally, all of them are the same, not features of the server are limited or disabled in any way.

Below you can find examples of different ways to start the server:

.. toctree::

    starting_methods

CPython usage
--------------------

Library can also be used in CPython, no changes other than changing the ``socket_source`` are necessary.

.. literalinclude:: ../examples/httpserver_cpython.py
    :caption: examples/httpserver_cpython.py
    :emphasize-lines: 5,10
    :linenos:


Serving static files
--------------------

It is possible to serve static files from the filesystem.
In this example we are serving files from the ``/static`` directory.

In order to save memory, we are unregistering unused MIME types and registering additional ones.
`More about MIME types. <https://developer.mozilla.org/en-US/docs/Web/HTTP/Basics_of_HTTP/MIME_types/Common_types>`_

.. literalinclude:: ../examples/httpserver_static_files_serving.py
    :caption: examples/httpserver_static_files_serving.py
    :emphasize-lines: 12-18,23-26
    :linenos:

You can also serve a specific file from the handler.
By default ``FileResponse`` looks for the file in the server's ``root_path`` directory
(``/default-static-directory`` in the example below), but you can change it manually in every ``FileResponse``
(to e.g. ``/other-static-directory``, as in example below).

By doing that, you can serve files from multiple directories, and decide exactly which files are accessible.

.. literalinclude:: ../examples/httpserver_handler_serves_file.py
    :caption: examples/httpserver_handler_serves_file.py
    :emphasize-lines: 13,22
    :linenos:

.. literalinclude:: ../examples/home.html
    :language: html
    :caption: www/home.html
    :lines: 7-
    :linenos:

Tasks between requests
----------------------

If you want your code to do more than just serve web pages,
use the ``.start()``/``.poll()`` methods as shown in this example.

Between calling ``.poll()`` you can do something useful,
for example read a sensor and capture an average or
a running total of the last 10 samples.

``.poll()`` return value can be used to check if there was a request and if it was handled.

.. literalinclude:: ../examples/httpserver_start_and_poll.py
    :caption: examples/httpserver_start_and_poll.py
    :emphasize-lines: 29,38
    :linenos:


If you need to perform some action periodically, or there are multiple tasks that need to be done,
it might be better to use ``asyncio`` module to handle them, which makes it really easy to add new tasks
without needing to manually manage the timing of each task.

``asyncio`` **is not included in CircuitPython by default, it has to be installed separately.**

.. literalinclude:: ../examples/httpserver_start_and_poll_asyncio.py
    :caption: examples/httpserver_start_and_poll_asyncio.py
    :emphasize-lines: 5,33,42,45,50,55-62
    :linenos:

Server with MDNS
----------------

It is possible to use the MDNS protocol to make the server accessible via a hostname in addition
to an IP address. It is worth noting that it takes a bit longer to get the response from the server
when accessing it via the hostname.

In this example, the server is accessible via the IP and ``http://custom-mdns-hostname.local:5000/``.
On some routers it is also possible to use ``http://custom-mdns-hostname:5000/``, but **this is not guaranteed to work**.

.. literalinclude:: ../examples/httpserver_mdns.py
    :caption: examples/httpserver_mdns.py
    :emphasize-lines: 12-14
    :linenos:

Get CPU information
-------------------

You can return data from sensors or any computed value as JSON.
That makes it easy to use the data in other applications.

If you want to use the data in a web browser, it might be necessary to enable CORS.
More info: https://developer.mozilla.org/en-US/docs/Web/HTTP/CORS

.. literalinclude:: ../examples/httpserver_cpu_information.py
    :caption: examples/httpserver_cpu_information.py
    :emphasize-lines: 9,15-18,33
    :linenos:

Handling different methods
---------------------------------------

On every ``server.route()`` call you can specify which HTTP methods are allowed.
By default, only ``GET`` method is allowed.

You can pass a list of methods or a single method as a string.

It is recommended to use the the values in ``adafruit_httpserver.methods`` module to avoid typos and for future proofness.

If you want to route a given path with and without trailing slash, use ``append_slash=True`` parameter.

In example below, handler for ``/api`` and ``/api/`` route will be called when any of ``GET``, ``POST``, ``PUT``, ``DELETE`` methods is used.

.. literalinclude:: ../examples/httpserver_methods.py
    :caption: examples/httpserver_methods.py
    :emphasize-lines: 8,19,26,30,49
    :linenos:

Change NeoPixel color
---------------------

There are several ways to pass data to the handler function:

- In your handler function you can access the query/GET parameters using ``request.query_params``
- You can also access the POST data directly using ``request.body`` or if you data is in JSON format,
  you can use ``request.json()`` to parse it into a dictionary
- Alternatively for short pieces of data you can use URL parameters, which are described later in this document
  For more complex data, it is recommended to use JSON format.

All of these approaches allow you to pass data to the handler function and use it in your code.

For example by going to ``/change-neopixel-color?r=255&g=0&b=0`` or ``/change-neopixel-color/255/0/0``
you can change the color of the NeoPixel to red.
Tested on ESP32-S2 Feather.

.. literalinclude:: ../examples/httpserver_neopixel.py
    :caption: examples/httpserver_neopixel.py
    :emphasize-lines: 26-28,41,52,68,74
    :linenos:

Templates
---------

With the help of the ``adafruit_templateengine`` library, it is possible to achieve somewhat of a
server-side rendering of HTML pages.

Instead of using string formatting, you can use templates, which can include more complex logic like loops and conditionals.
This makes it very easy to create dynamic pages, witout using JavaScript and exposing any API endpoints.

Templates also allow splitting the code into multiple files, that can be reused in different places.
You can find more information about the template syntax in the
`adafruit_templateengine documentation <https://docs.circuitpython.org/projects/templateengine/en/latest/>`_.

.. literalinclude:: ../examples/directory_listing.tpl.html
    :caption: examples/directory_listing.tpl.html
    :language: django
    :lines: 9-
    :emphasize-lines: 1-2,6,10,15-23,27
    :linenos:

.. literalinclude:: ../examples/httpserver_templates.py
    :caption: examples/httpserver_templates.py
    :emphasize-lines: 12-15,51-59
    :linenos:

Form data parsing
---------------------

Another way to pass data to the handler function is to use form data.
Remember that it is only possible to use it with ``POST`` method.
`More about POST method. <https://developer.mozilla.org/en-US/docs/Web/HTTP/Methods/POST>`_

It is important to use correct ``enctype``, depending on the type of data you want to send.

- ``application/x-www-form-urlencoded`` - For sending simple text data without any special characters including spaces.
    If you use it, values will be automatically parsed as strings, but special characters will be URL encoded
    e.g. ``"Hello World! ^-$%"`` will be saved as ``"Hello+World%21+%5E-%24%25"``
- ``multipart/form-data`` - For sending textwith special characters and files
    When used, non-file values will be automatically parsed as strings and non plain text files will be saved as ``bytes``.
    e.g. ``"Hello World! ^-$%"`` will be saved as ``'Hello World! ^-$%'``, and e.g. a PNG file will be saved as ``b'\x89PNG\r\n\x1a\n\x00\...``.
- ``text/plain`` - For sending text data with special characters.
    If used, values will be automatically parsed as strings, including special characters, emojis etc.
    e.g. ``"Hello World! ^-$%"`` will be saved as ``"Hello World! ^-$%"``, this is the **recommended** option.

If you pass multiple values with the same name, they will be saved as a list, that can be accessed using ``request.form_data.get_list()``.
Even if there is only one value, it will still get a list, and if there multiple values, but you use ``request.form_data.get()`` it will
return only the first one.

.. literalinclude:: ../examples/httpserver_form_data.py
    :caption: examples/httpserver_form_data.py
    :emphasize-lines: 32,47,50
    :linenos:

Cookies
---------------------

You can use cookies to store data on the client side, that will be sent back to the server with every request.
They are often used to store authentication tokens, session IDs, but also user preferences e.g. theme.

To access cookies, use ``request.cookies`` dictionary.
In order to set cookies,  pass ``cookies`` dictionary to ``Response`` constructor or manually add ``Set-Cookie`` header.

.. literalinclude:: ../examples/httpserver_cookies.py
    :caption: examples/httpserver_cookies.py
    :emphasize-lines: 70,74-75,82
    :linenos:

Chunked response
----------------

Library supports chunked responses. This is useful for streaming large amounts of data.
In order to use it, you need pass a generator that yields chunks of data to a ``ChunkedResponse``
constructor.

.. literalinclude:: ../examples/httpserver_chunked.py
    :caption: examples/httpserver_chunked.py
    :emphasize-lines: 8,21-26,28
    :linenos:

URL parameters and wildcards
----------------------------

Alternatively to using query parameters, you can use URL parameters.
They are a better choice when you want to perform different actions based on the URL.
Query/GET parameters are better suited for modifying the behaviour of the handler function.

Of course it is only a suggestion, you can use them interchangeably and/or both at the same time.

In order to use URL parameters, you need to wrap them inside with angle brackets in ``Server.route``, e.g. ``<my_parameter>``.

All URL parameters values are **passed as keyword arguments** to the handler function.

Notice how the handler function in example below accepts two additional arguments : ``device_id`` and ``action``.

If you specify multiple routes for single handler function and they have different number of URL parameters,
make sure to add default values for all the ones that might not be passed.
In the example below the second route has only one URL parameter, so the ``action`` parameter has a default value.

Keep in mind that URL parameters are always passed as strings, so you need to convert them to the desired type.
Also note that the names of the function parameters **have to match** with the ones used in route, but they **do not have to** be in the same order.

Alternatively you can use e.g. ``**params`` to get all the parameters as a dictionary and access them using ``params['parameter_name']``.

It is also possible to specify a wildcard route:

- ``...`` - matches one path segment, e.g ``/api/...`` will match ``/api/123``, but **not** ``/api/123/456``
- ``....`` - matches multiple path segments, e.g ``/api/....`` will match ``/api/123`` and ``/api/123/456``

In both cases, wildcards will not match empty path segment, so ``/api/.../users`` will match ``/api/v1/users``, but not ``/api//users`` or ``/api/users``.

.. literalinclude:: ../examples/httpserver_url_parameters.py
    :caption: examples/httpserver_url_parameters.py
    :emphasize-lines: 30-34,53-54,65-66
    :linenos:

Authentication
--------------

In order to increase security of your server, you can use ``Basic`` and ``Bearer`` authentication.
Remember that it is **not a replacement for HTTPS**, traffic is still sent **in plain text**, but it can be used to protect your server from unauthorized access.

If you want to apply authentication to the whole server, you need to call ``.require_authentication`` on ``Server`` instance.

.. literalinclude:: ../examples/httpserver_authentication_server.py
    :caption: examples/httpserver_authentication_server.py
    :emphasize-lines: 8,11-16,20
    :linenos:

On the other hand, if you want to apply authentication to a set of routes, you need to call ``require_authentication`` function.
In both cases you can check if ``request`` is authenticated by calling ``check_authentication`` on it.

.. literalinclude:: ../examples/httpserver_authentication_handlers.py
    :caption: examples/httpserver_authentication_handlers.py
    :emphasize-lines: 9-16,22-27,35,49,61
    :linenos:

Redirects
---------

Sometimes you might want to redirect the user to a different URL, either on the same server or on a different one.

You can do that by returning ``Redirect`` from your handler function.

You can specify wheter the redirect is permanent or temporary by passing ``permanent=...``  to ``Redirect``.
If you need the redirect to preserve the original request method, you can set ``preserve_method=True``.

Alternatively, you can pass a ``status`` object directly to ``Redirect`` constructor.

.. literalinclude:: ../examples/httpserver_redirects.py
    :caption: examples/httpserver_redirects.py
    :emphasize-lines: 22-26,32,38,50,62
    :linenos:

Server-Sent Events
------------------

All types of responses until now were synchronous, meaning that the response was sent immediately after the handler function returned.
However, sometimes you might want to send data to the client at a later time, e.g. when some event occurs.
This can be overcomed by periodically polling the server, but it is not an elegant solution. Instead, you can use Server-Sent Events (SSE).

Response is initialized on ``return``, events can be sent using ``.send_event()`` method. Due to the nature of SSE, it is necessary to store the
response object somewhere, so that it can be accessed later.


.. warning::
    Because of the limited number of concurrently open sockets, it is **not possible to process more than one SSE response at the same time**.
    This might change in the future, but for now, it is recommended to use SSE **only with one client at a time.**.

.. literalinclude:: ../examples/httpserver_sse.py
    :caption: examples/httpserver_sse.py
    :emphasize-lines: 10,17,46-53,63
    :linenos:

Websockets
----------

Although SSE provide a simple way to send data from the server to the client, they are not suitable for sending data the other way around.

For that purpose, you can use Websockets. They are more complex than SSE, but they provide a persistent two-way communication channel between
the client and the server.

Remember, that because Websockets also receive data, you have to explicitly call ``.receive()`` on the ``Websocket`` object to get the message.
This is anologous to calling ``.poll()`` on the ``Server`` object.

The following example uses ``asyncio``, which has to be installed separately. It is not necessary to use ``asyncio`` to use Websockets,
but it is recommended as it makes it easier to handle multiple tasks. It can be used in any of the examples, but here it is particularly useful.

.. warning::
    Because of the limited number of concurrently open sockets, it is **not possible to process more than one Websocket response at the same time**.
    This might change in the future, but for now, it is recommended to use Websocket **only with one client at a time**.

.. literalinclude:: ../examples/httpserver_websocket.py
    :caption: examples/httpserver_websocket.py
    :emphasize-lines: 12,20,65-72,88,99
    :linenos:

<<<<<<< HEAD
SSL/TLS (HTTPS)
---------------

.. warning::
    For now HTTPS on CircuitPython is **only supported on ESP32-S3 boards**.

When you want to expose your server to the internet or an untrusted network, it is recommended to use HTTPS.
Together with authentication, it provides a secure way to communicate with the server, without the risk of eavesdropping.

.. note::
    Using HTTPS slows down the server, because of additional work with encryption and decryption.

Enabling HTTPS is straightforward and comes down to passing the path to the certificate and key files to the ``Server`` constructor
and setting ``https=True``.

.. literalinclude:: ../examples/httpserver_https.py
    :caption: examples/httpserver_https.py
    :emphasize-lines: 15-17
    :linenos:


To create your own certificate, you can use the following command:

.. code-block:: bash

  sudo openssl req -x509 -nodes -days 365 -newkey rsa:2048 -keyout key.pem -out cert.pem

You might have to change permissions of the files, so that the server can read them.

=======
Custom response types e.g. video streaming
------------------------------------------

The built-in response types may not always meet your specific requirements. In such cases, you can define custom response types and implement
the necessary logic.

The example below demonstrates a ``XMixedReplaceResponse`` class, which uses the ``multipart/x-mixed-replace`` content type to stream video frames
from a camera, similar to a CCTV system.

To ensure the server remains responsive, a global list of open connections is maintained. By running tasks asynchronously, the server can stream
video to multiple clients while simultaneously handling other requests.

.. literalinclude:: ../examples/httpserver_video_stream.py
    :caption: examples/httpserver_video_stream.py
    :emphasize-lines: 31-77,92
    :linenos:

>>>>>>> be94572e
Multiple servers
----------------

Although it is not the primary use case, it is possible to run multiple servers at the same time.
In order to do that, you need to create multiple ``Server`` instances and call ``.start()`` and ``.poll()`` on each of them.
Using ``.serve_forever()`` for this is not possible because of it's blocking behaviour.

Each server **must have a different port number**.

To distinguish between responses from different servers a 'X-Server' header is added to each response.
**This is an optional step**, both servers will work without it.

In combination with separate authentication and diffrent ``root_path`` this allows creating moderately complex setups.
You can share same handler functions between servers or use different ones for each server.

.. literalinclude:: ../examples/httpserver_multiple_servers.py
    :caption: examples/httpserver_multiple_servers.py
    :emphasize-lines: 13-14,16-17,20,28,36-37,48-49,54-55
    :linenos:

Debug mode
----------------

It is highly recommended to **disable debug mode in production**.

During development it is useful to see the logs from the server.
You can enable debug mode by setting ``debug=True`` on ``Server`` instance or in constructor,
it is disabled by default.

Debug mode prints messages on server startup, after sending a response to a request and if exception
occurs during handling of the request in ``.serve_forever()``.

This is how the logs might look like when debug mode is enabled::

    Started development server on http://192.168.0.100:5000
    192.168.0.101 -- "GET /" 194 -- "200 OK" 154 -- 96ms
    192.168.0.101 -- "GET /example" 134 -- "404 Not Found" 172 -- 123ms
    192.168.0.102 -- "POST /api" 1241 -- "401 Unauthorized" 95 -- 64ms
    Traceback (most recent call last):
        ...
        File "code.py", line 55, in example_handler
    KeyError: non_existent_key
    192.168.0.103 -- "GET /index.html" 242 -- "200 OK" 154 -- 182ms
    Stopped development server

This is the default format of the logs::

    {client_ip} -- "{request_method} {path}" {request_size} -- "{response_status}" {response_size} -- {elapsed_ms}

If you need more information about the server or request, or you want it in a different format you can modify
functions at the bottom of ``adafruit_httpserver/server.py`` that start with ``_debug_...``.

.. note::
    This is an advanced usage that might change in the future. It is not recommended to modify other parts of the code.<|MERGE_RESOLUTION|>--- conflicted
+++ resolved
@@ -355,7 +355,23 @@
     :emphasize-lines: 12,20,65-72,88,99
     :linenos:
 
-<<<<<<< HEAD
+Custom response types e.g. video streaming
+------------------------------------------
+
+The built-in response types may not always meet your specific requirements. In such cases, you can define custom response types and implement
+the necessary logic.
+
+The example below demonstrates a ``XMixedReplaceResponse`` class, which uses the ``multipart/x-mixed-replace`` content type to stream video frames
+from a camera, similar to a CCTV system.
+
+To ensure the server remains responsive, a global list of open connections is maintained. By running tasks asynchronously, the server can stream
+video to multiple clients while simultaneously handling other requests.
+
+.. literalinclude:: ../examples/httpserver_video_stream.py
+    :caption: examples/httpserver_video_stream.py
+    :emphasize-lines: 31-77,92
+    :linenos:
+
 SSL/TLS (HTTPS)
 ---------------
 
@@ -385,25 +401,6 @@
 
 You might have to change permissions of the files, so that the server can read them.
 
-=======
-Custom response types e.g. video streaming
-------------------------------------------
-
-The built-in response types may not always meet your specific requirements. In such cases, you can define custom response types and implement
-the necessary logic.
-
-The example below demonstrates a ``XMixedReplaceResponse`` class, which uses the ``multipart/x-mixed-replace`` content type to stream video frames
-from a camera, similar to a CCTV system.
-
-To ensure the server remains responsive, a global list of open connections is maintained. By running tasks asynchronously, the server can stream
-video to multiple clients while simultaneously handling other requests.
-
-.. literalinclude:: ../examples/httpserver_video_stream.py
-    :caption: examples/httpserver_video_stream.py
-    :emphasize-lines: 31-77,92
-    :linenos:
-
->>>>>>> be94572e
 Multiple servers
 ----------------
 
